// Jest Snapshot v1, https://goo.gl/fbAQLP

exports[`AST Fixtures legacy-fixtures basics interface-with-extends-member-expression TSESTree - AST 1`] = `
Program {
  type: "Program",
  body: [
    TSInterfaceDeclaration {
      type: "TSInterfaceDeclaration",
      body: TSInterfaceBody {
        type: "TSInterfaceBody",
        body: [],

        range: [103, 105],
        loc: {
          start: { column: 30, line: 3 },
          end: { column: 32, line: 3 },
        },
      },
<<<<<<< HEAD
      declare: false,
      extends: Array [
=======
      extends: [
>>>>>>> cea05c8c
        TSInterfaceHeritage {
          type: "TSInterfaceHeritage",
          expression: MemberExpression {
            type: "MemberExpression",
            computed: false,
            object: Identifier {
              type: "Identifier",
              decorators: Array [],
              name: "bar",
              optional: false,

              range: [95, 98],
              loc: {
                start: { column: 22, line: 3 },
                end: { column: 25, line: 3 },
              },
            },
            optional: false,
            property: Identifier {
              type: "Identifier",
              decorators: Array [],
              name: "baz",
              optional: false,

              range: [99, 102],
              loc: {
                start: { column: 26, line: 3 },
                end: { column: 29, line: 3 },
              },
            },

            range: [95, 102],
            loc: {
              start: { column: 22, line: 3 },
              end: { column: 29, line: 3 },
            },
          },

          range: [95, 102],
          loc: {
            start: { column: 22, line: 3 },
            end: { column: 29, line: 3 },
          },
        },
      ],
      id: Identifier {
        type: "Identifier",
        decorators: Array [],
        name: "foo",
        optional: false,

        range: [83, 86],
        loc: {
          start: { column: 10, line: 3 },
          end: { column: 13, line: 3 },
        },
      },

      range: [73, 105],
      loc: {
        start: { column: 0, line: 3 },
        end: { column: 32, line: 3 },
      },
    },
  ],
  sourceType: "script",

  range: [73, 106],
  loc: {
    start: { column: 0, line: 3 },
    end: { column: 0, line: 4 },
  },
}
`;<|MERGE_RESOLUTION|>--- conflicted
+++ resolved
@@ -16,12 +16,8 @@
           end: { column: 32, line: 3 },
         },
       },
-<<<<<<< HEAD
       declare: false,
-      extends: Array [
-=======
       extends: [
->>>>>>> cea05c8c
         TSInterfaceHeritage {
           type: "TSInterfaceHeritage",
           expression: MemberExpression {
@@ -29,7 +25,7 @@
             computed: false,
             object: Identifier {
               type: "Identifier",
-              decorators: Array [],
+              decorators: [],
               name: "bar",
               optional: false,
 
@@ -42,7 +38,7 @@
             optional: false,
             property: Identifier {
               type: "Identifier",
-              decorators: Array [],
+              decorators: [],
               name: "baz",
               optional: false,
 
@@ -69,7 +65,7 @@
       ],
       id: Identifier {
         type: "Identifier",
-        decorators: Array [],
+        decorators: [],
         name: "foo",
         optional: false,
 
