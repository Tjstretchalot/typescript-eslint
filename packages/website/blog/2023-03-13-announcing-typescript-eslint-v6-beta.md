---
authors:
  - image_url: https://www.joshuakgoldberg.com/img/josh.jpg
    name: Josh Goldberg
    title: typescript-eslint Maintainer
    url: https://github.com/JoshuaKGoldberg
description: Announcing the release of typescript-eslint's v6 beta, including its changes and timeline.
slug: announcing-typescript-eslint-v6-beta
tags: [breaking changes, typescript-eslint, v5, v6]
title: Announcing typescript-eslint v6 Beta
---

:::caution Newer Information Available
This blog post is now out of date, as we've released typescript-eslint v6! 🚀
Please see [Announcing typescript-eslint v6](./2023-07-09-announcing-typescript-eslint-v6.md) for the latest information.
:::

[typescript-eslint](https://typescript-eslint.io) is the tooling that enables standard JavaScript tools such as [ESLint](https://eslint.org) and [Prettier](https://prettier.io) to support TypeScript code.
We've been working on a set of breaking changes and general features that we're excited to get in front of users soon.
And now, after over two years of development, we're excited to say that typescript-eslint v6 is ready for public beta testing! 🎉

Our plan for typescript-eslint v6 is to:

1. Have users try out betas starting in early March of 2023
2. Respond to user feedback for the next 1-3 months
3. Release a stable version summer of 2023

Nothing mentioned in this blog post is set in stone.
If you feel passionately about any of the choices we've made here -positively or negatively- then do let us know on [the typescript-eslint Discord](https://discord.gg/FSxKq8Tdyg)'s `#v6` channel!

<!--truncate-->

## Trying Out v6

Please do try out the typescript-eslint v6 beta!
Its documentation site is hosted on a preview deploy link: **[v6--typescript-eslint.netlify.app](https://v6--typescript-eslint.netlify.app)**.

### As A New User

If you don't yet use typescript-eslint, you can go through our [configuration steps on the v6 _Getting Started_ docs](https://v6--typescript-eslint.netlify.app/getting-started).
It'll walk you through setting up typescript-eslint in a project.

To use v6 specifically, see the following section for an updated install command.

### As An Existing User

If you already use typescript-eslint, you'll need to first replace your package's previous versions of `@typescript-eslint/eslint-plugin` and `@typescript-eslint/parser` with `@rc-v6` versions:

```shell
npm i @typescript-eslint/eslint-plugin@rc-v6 @typescript-eslint/parser@rc-v6 --save-dev
```

We highly recommend then basing your ESLint configuration on the reworked typescript-eslint [recommended configurations mentioned later in this post](#configuration-breaking-changes) — especially if it's been a while since you've reworked your linter config.

## User-Facing Breaking Changes

These are the changes that users of typescript-eslint -generally, any developer running ESLint on TypeScript code- should pay attention to when upgrading typescript-eslint from v5 to v6.

> ⏳ indicates a change that has been scheduled for v6 but not yet released.
> We'll update this blog post as the corresponding pull requests land.

### Reworked Configuration Names

The biggest configuration change in typescript-eslint v6 is that we've reworked the names of our [provided user configuration files](https://v6--typescript-eslint.netlify.app/linting/configs).
typescript-eslint v5 provided three recommended configurations:

- [`recommended`](https://v6--typescript-eslint.netlify.app/linting/configs#recommended): Recommended rules for code correctness that you can drop in without additional configuration.
- [`recommended-requiring-type-checking`](https://v6--typescript-eslint.netlify.app/linting/configs#recommended-requiring-type-checking): Additional recommended rules that require type information.
- [`strict`](https://v6--typescript-eslint.netlify.app/linting/configs#strict): Additional strict rules that can also catch bugs but are more opinionated than recommended rules.

Those configurations worked well for most projects.
However, some users correctly noted two flaws in that approach:

- Strict rules that didn't require type checking were lumped in with those that did.
- _Stylistic_ best practices were lumped in with rules that actually find bugs.

As a result, we've reworked the configurations provided by typescript-eslint into these two groups:

- Functional rule configurations, for best best practices and code correctness:
  - **`recommended`**: Recommended rules that you can drop in without additional configuration.
  - **`recommended-type-checked`**: Additional recommended rules that require type information.
  - **`strict`**: Additional strict rules that can also catch bugs but are more opinionated than recommended rules _(without type information)_.
  - **`strict-type-checked`**: Additional strict rules that do require type information.
- Stylistic rule configurations, for consistent and predictable syntax usage:
  - **`stylistic`**: Stylistic rules you can drop in without additional configuration.
  - **`stylistic-type-checked`**: Additional stylistic rules that require type information.

> `recommended-requiring-type-checking` is now an alias for `recommended-type-checked`.
> The alias will be removed in a future major version.

As of v6, we recommend that projects enable two configs from the above:

- If you are _not_ using typed linting, enable `stylistic` and either `recommended` or `strict`, depending on how intensely you'd like your lint rules to scrutinize your code.
- If you _are_ using typed linting, enable `stylistic-type-checked` and either `recommended-type-checked` or `strict-type-checked`, depending on how intensely you'd like your lint rules to scrutinize your code.

For example, a typical project that enables typed linting might have an ESLint configuration file that changes like:

```js title=".eslintrc.cjs"
module.exports = {
  extends: [
    'eslint:recommended',
    // Removed lines start
    'plugin:@typescript-eslint/recommended',
    'plugin:@typescript-eslint/recommended-requiring-type-checking',
    // Removed lines end
    // Added lines start
    'plugin:@typescript-eslint/recommended-type-checked',
    'plugin:@typescript-eslint/stylistic-type-checked',
    // Added lines end
  ],
  plugins: ['@typescript-eslint'],
  parser: '@typescript-eslint/parser',
  parserOptions: {
    // Remove this line
    project: './tsconfig.json',
    // Add this line
    project: true,
    tsconfigRootDir: __dirname,
  },
  root: true,
};
```

See [_Configurations_ on the v6 docs site preview](https://v6--typescript-eslint.netlify.app/linting/configs) for the updated documentation on configurations provided by typescript-eslint.

For more information on these changes, see:

- [Configs: Have recommended/strict configs include lesser configs, and simplify type checked names](https://github.com/typescript-eslint/typescript-eslint/discussions/6019) for the discussion leading up to these configuration changes.
- [feat(eslint-plugin): rework configs: recommended, strict, stylistic; -type-checked](https://github.com/typescript-eslint/typescript-eslint/pull/5251) for the pull request implementing the changes.

### Updated Configuration Rules

Every new major version of typescript-eslint comes with changes to which rules are enabled in the preset configurations - and with which options.
Because this release also includes a reworking of the configurations themselves, the list of changes is too large to put in this blog post.
Instead see the table in [Changes to configurations for 6.0.0](https://github.com/typescript-eslint/typescript-eslint/discussions/6014) for a full list of the changes.

Please do try out the new rule configurations presets and let us know in that discussion!

:::tip
If your ESLint configuration contains many `rules` configurations, we suggest the following strategy to start anew:

1. Remove all your rules configurations
2. Extend from the preset configs that make sense for you
3. Run ESLint on your project
4. In your ESLint configuration, turn off any rules creating errors that don't make sense for your project - with comments explaining why
5. In your ESLint configuration and/or with inline `eslint-disable` comments, turn off any rules creating too many errors for you to fix - with _"TODO"_ comments linking to tracking issues/tickets to re-enable them

:::

Miscellaneous changes to all shared configurations include:

- [fix(eslint-plugin): remove valid-typeof disable in eslint-recommended](https://github.com/typescript-eslint/typescript-eslint/pull/5381): Removes the disabling of ESLint's `valid-typeof` rule from our preset configs.

### Rule Breaking Changes

:::caution Newer Information Available
This section is now out of date, as we've released typescript-eslint v6! 🚀
Please see [Announcing typescript-eslint v6 > Rule Breaking Changes](./2023-07-09-announcing-typescript-eslint-v6.md#rule-breaking-changes) for the latest information.
:::

Several rules were changed in significant enough ways to be considered breaking changes:

- Previously deprecated rules are deleted ([chore(eslint-plugin): remove deprecated rules for v6](https://github.com/typescript-eslint/typescript-eslint/pull/6112)):
  - `@typescript-eslint/no-duplicate-imports`
  - `@typescript-eslint/no-implicit-any-catch`
  - `@typescript-eslint/no-parameter-properties`
  - `@typescript-eslint/sort-type-union-intersection-members`
- [feat(eslint-plugin): [prefer-nullish-coalescing]: add support for assignment expressions](https://github.com/typescript-eslint/typescript-eslint/pull/5234): Enhances the [`@typescript-eslint/prefer-nullish-coalescing`](https://v6--typescript-eslint.netlify.app/prefer-nullish-coalescing) rule to also check `||=` expressions.
- [feat(eslint-plugin): [prefer-optional-chain] use type checking for strict falsiness](https://github.com/typescript-eslint/typescript-eslint/pull/6240): Rewrites the [`@typescript-eslint/prefer-optional-chain`](https://v6--typescript-eslint.netlify.app/prefer-optional-chain) rule to fix numerous false positives, at the cost of making it require type information.

### Tooling Breaking Changes

:::caution Newer Information Available
This section is now out of date, as we've released typescript-eslint v6! 🚀
Please see [Announcing typescript-eslint v6 > Tooling Breaking Changes](./2023-07-09-announcing-typescript-eslint-v6.md#tooling-breaking-changes) for the latest information.
:::

- [feat(typescript-estree): deprecate createDefaultProgram](https://github.com/typescript-eslint/typescript-eslint/pull/5890): Renames `createDefaultProgram` to `deprecated__createDefaultProgram`, with associated `@deprecated` TSDoc tags and warnings.
- [feat: drop support for node v12](https://github.com/typescript-eslint/typescript-eslint/pull/5918)
- [feat: drop support for node v14](https://github.com/typescript-eslint/typescript-eslint/pull/7022)
- [feat: bump minimum supported TS version to 4.3.5](https://github.com/typescript-eslint/typescript-eslint/issues/6923): this matches [DefinitelyTyped's 2-year support window](https://github.com/DefinitelyTyped/DefinitelyTyped#support-window).
- [chore: drop support for ESLint v6](https://github.com/typescript-eslint/typescript-eslint/pull/5972)
- [feat(eslint-plugin): [prefer-readonly-parameter-types] added an optional type allowlist](https://github.com/typescript-eslint/typescript-eslint/pull/4436): changes the public `isTypeReadonlyArrayOrTuple` function's first argument from a `checker: ts.TypeChecker` to a full `program: ts.Program`

## Developer-Facing Changes

typescript-eslint v6 comes with a suite of cleanups and improvements for developers as well.
If you author any ESLint plugins or other tools that interact with TypeScript syntax, then we recommend you try out typescript-eslint v6 soon.
It includes some breaking changes that you may need to accommodate for.

:::tip
If you're having trouble working with the changes, please let us know on [the typescript-eslint Discord](https://discord.gg/FSxKq8Tdyg)'s `#v6` channel!
:::

### Type Checker Wrapper APIs

As described in our [ASTs and typescript-eslint](/blog/asts-and-typescript-eslint) post, ESLint rules don't natively work with AST nodes compatible with TypeScript's API.
Retrieving type information for an ESLint AST node in a custom rule requires code somewhat like:

```ts title="custom-rule-with-v5.ts"
{
  // ...
  create() {
    const services = util.getParserServices(context);
    const checker = services.program.getTypeChecker();
    const tsNode = services.esTreeNodeToTSNodeMap.get(esNode);
    const type = checker.getTypeAtLocation(node);

    // ...
  }
  // ...
}
```

How cumbersome, just to call to a single method (`getTypeAtLocation`) on the TypeScript API!

In typescript-eslint v6, we've added a set of wrapper APIs on the `services: ParserServices` object that act as shortcuts for commonly used TypeScript APIs including `getTypeAtLocation`:

```ts title="custom-rule-with-v6.ts"
{
  // ...
  create() {
    const services = util.getParserServices(context);
    const type = services.getTypeAtLocation(node);

    // ...
  }
  // ...
}
```

For now, the available wrapper APIs are:

- `getSymbolAtLocation`: passes an ESTree's equivalent TypeScript node to `checker.getSymbolAtLocation`
- `getTypeAtLocation`: passes an ESTree node's equivalent TypeScript node to `checker.getTypeAtLocation`

We hope these wrapper APIs make it more convenient to write lint rules that rely on the awesome power of TypeScript's type checking.
In the future, we may add more wrapper APIs, and may even add internal caching to those APIs to improve performance.

:::caution Newer Information Available
Rules can still retrieve their full backing TypeScript type checker with `services.program.getTypeChecker()`.
This can be necessary for TypeScript APIs not wrapped by the parser services.
:::

See [_Custom Rules_ on the v6 docs site preview](https://v6--typescript-eslint.netlify.app/custom-rules) for the updated documentation on creating custom rules with typescript-eslint.

### AST Breaking Changes

These PRs changed the AST shapes generated by typescript-eslint when parsing code.
If you author any ESLint rules that refer to the syntax mentioned by them, these are relevant to you.

- [feat: made BaseNode.parent non-optional](https://github.com/typescript-eslint/typescript-eslint/pull/5252): makes the `node.parent` property on AST nodes non-optional (`TSESTree.Node` instead of `TSESTree.Node | undefined`).
- [fix(ast-spec): correct some incorrect ast types](https://github.com/typescript-eslint/typescript-eslint/pull/6257): applies the following changes to correct erroneous types of AST node properties:
  - `ArrayExpressions`'s `elements` property can now include `null` (i.e. is now `(Expression | SpreadElement | null)[]`), for the case of sparse arrays (e.g. `[1, , 3]`).
  - `MemberExpression`'s `object` property is now `Expression`, not `LeftHandSideExpression`.
  - `ObjectLiteralElement` no longer allows for `MethodDefinition`.
- [fix(typescript-estree): wrap import = declaration in an export node](https://github.com/typescript-eslint/typescript-eslint/pull/5885): Exported `TSImportEqualsDeclaration` nodes are now wrapped in an `ExportNamedDeclaration` node instead of having `.isExport = true` property.
- [fix(ast-spec): remove more invalid properties](https://github.com/typescript-eslint/typescript-eslint/pull/6243): applies the following changes to remove invalid properties from AST nodes:
  - `MethodDefinitionBase` no longer has a `typeParameters` property.
  - `TSIndexSignature`, `TSMethodSignature`, and `TSPropertySignatureBase` no longer have an `export` property.
  - `TSPropertySignatureBase` no longer has an `initializer` property.
- [fix(typescript-estree): account for namespace nesting in AST conversion](https://github.com/typescript-eslint/typescript-eslint/pull/6272): Namespaces with qualified names like `Abc.Def` now use a `TSQualifiedName` node, instead of a nested body structure.
- [feat: remove semantically invalid properties from TSEnumDeclaration, TSInterfaceDeclaration and TSModuleDeclaration](https://github.com/typescript-eslint/typescript-eslint/pull/4863): Removes some properties from those AST node types that should generally not have existed to begin with.

### Errors on Invalid AST Parsing

:::caution Newer Information Available
These changes only impact API consumers of typescript-eslint that work at parsing level.
If the extent of your API usage is writing custom rules, these changes don't impact you.
:::

The `@typescript-eslint/typescript-estree` parser is by default very forgiving of invalid ASTs.
If it encounters invalid syntax, it will still attempt create an AST if possible: even if required properties of nodes don't exist.

For example, this snippet of TypeScript code creates a `ClassDeclaration` whose `id` is `null`:

```ts
export class {}
```

Invalid parsed ASTs can cause problems for downstream tools expecting AST nodes to adhere to the ESTree spec.
ESLint rules in particular tend to crash when given invalid ASTs.

`@typescript-eslint/typescript-estree` will now throw an error when it encounters a known invalid AST such as the `export class {}` example.
This is generally the correct behavior for most parsing contexts so downstream tools don't have to work with a potentially invalid AST.

For consumers that don't want the updated behavior of throwing on invalid ASTs, a new `allowInvalidAST` option exists to disable the throwing behavior.
Keep in mind that with it enabled, ASTs produced by typescript-eslint might not match their TSESTree type definitions.

For more information, see:

- The backing issue: [Parsing: strictly enforce the produced AST matches the spec and enforce most "error recovery" parsing errors](https://github.com/typescript-eslint/typescript-eslint/issues/1852)
- The implementing pull request: [feat(typescript-estree): added allowInvalidAST option to throw on invalid tokens](https://github.com/typescript-eslint/typescript-eslint/pull/6247)

### Standalone `RuleTester` package

Previously we provided a version of ESLint's `RuleTester` class from `@typescript-eslint/utils/eslint-utils`. This version was a sub-class of the original version and was implemented in a very fragile way that made it hard to test, maintain and build new features into.

This was also reasonably cumbersome for users to access as users had to do deep imports in order to access the class without a namespace.

In v6 we have extracted this into its own package - `@typescript-eslint/rule-tester`. Additionally instead of being a hacky subclass it's now a complete fork of the original tooling. For the most part you should be able to update your tests as follows:

```ts
// Remove this line
import { TSESLint } from '@typescript-eslint/utils';
// Add this line
import { RuleTester } from '@typescript-eslint/rule-tester';

import rule from '../src/rules/my-rule';

// Remove this line
const ruleTester = new TSESLint.RuleTester({
// Add this line
const ruleTester = new RuleTester({
  parser: '@typescript-eslint/parser',
});

ruleTester.run('my-rule', rule, { /* ... */ });
```

Breaking changes:

- Previously if you set `parserOptions.ecmaFeatures.jsx = true` the rule tester would attempt to look for a fixture named `file.tsx`. Now instead the rule tester will look for a file named `react.tsx`.
  - The previous behavior was incorrect because it would encourage you to have both `file.ts` and `file.tsx` and TypeScript would ignore one of those files, causing weird breakages in tests.
  - You can control the default filenames by passing `defaultFilenames` to the `RuleTester` constructor.

New features:

- `skip: boolean` - the inverse option of `only: boolean`. When `true` we will use your test framework's test skip functionality (`it.skip`) to mark the test as skipped. This is useful during development as it enables you to control which tests run without needing to comment blocks out.
- Dependency version filtering. It's useful to test your rule against multiple versions of your dependencies to ensure it doesn't break on older versions. However in some cases certain tests will not work on older versions of some dependencies due to features that didn't exist until recently - for example a test might use newer syntax that didn't exist in an older version of TypeScript. Our rule tester includes options that allow you to declare the allowed version ranges for a test so that it is automatically skipped when necessary.

For more information on the package, [see the `rule-tester` package documentation](/architecture/rule-tester).

### Other Developer-Facing Breaking Changes

<<<<<<< HEAD
=======
:::caution Newer Information Available
This section is now out of date, as we've released typescript-eslint v6! 🚀
Please see [Announcing typescript-eslint v6 > Other Developer-Facing Breaking Changes](./2023-07-09-announcing-typescript-eslint-v6.md#other-developer-facing-breaking-changes) for the latest information.
:::

- [feat: remove semantically invalid properties from TSEnumDeclaration, TSInterfaceDeclaration and TSModuleDeclaration](https://github.com/typescript-eslint/typescript-eslint/pull/4863): Removes some properties from those AST node types that should generally not have existed to begin with.
>>>>>>> 3e18a319
- [fix(utils): removed TRuleListener generic from the createRule](https://github.com/typescript-eslint/typescript-eslint/pull/5036): Makes `createRule`-created rules more portable in the type system.
- [feat(utils): remove (ts-)eslint-scope types](https://github.com/typescript-eslint/typescript-eslint/pull/5256): Removes no-longer-useful `TSESLintScope` types from the `@typescript-eslint/utils` package. Use `@typescript-eslint/scope-manager` directly instead.
- [fix: rename typeParameters to typeArguments where needed](https://github.com/typescript-eslint/typescript-eslint/pull/5384): corrects the names of AST properties that were called _parameters_ instead of _arguments_.
  - To recap the terminology:
    - An _argument_ is something you provide to a recipient, such as a type provided explicitly to a call expression.
    - A _parameter_ is how the recipient receives what you provide, such as a function declaration's generic type parameter.
- [Enhancement: Add test-only console warnings to deprecated AST properties](https://github.com/typescript-eslint/typescript-eslint/issues/6469): The properties will include a `console.log` that triggers only in test environments, to encourage developers to move off of them.
- [feat(scope-manager): ignore ECMA version](https://github.com/typescript-eslint/typescript-eslint/pull/5889): `@typescript-eslint/scope-manager` no longer includes properties referring to `ecmaVersion`, `isES6`, or other ECMA versioning options. It instead now always assumes ESNext.
- [feat: remove partial type-information program](https://github.com/typescript-eslint/typescript-eslint/pull/6066): When user configurations don't provide a `parserOptions.project`, parser services will no longer include a `program` with incomplete type information. `program` will be `null` instead.
  - As a result, the `errorOnTypeScriptSyntacticAndSemanticIssues` option will no longer be allowed if `parserOptions.project` is not provided.
- [feat: remove experimental-utils](https://github.com/typescript-eslint/typescript-eslint/pull/6468): The `@typescript-eslint/experimental-utils` package has since been renamed to `@typescript-eslint/utils`.
- [feat(typescript-estree): remove optionality from AST boolean properties](https://github.com/typescript-eslint/typescript-eslint/pull/6274): Switches most AST properties marked as `?: boolean` to `: boolean`, as well as some properties marked as `?:` optional to `| undefined`. This results in more predictable AST node object shapes.
- [chore(typescript-estree): remove visitor-keys backwards compat export](https://github.com/typescript-eslint/typescript-eslint/pull/6242): `visitorKeys` can now only be imported from `@typescript-eslint/visitor-keys`. Previously it was also re-exported by `@typescript-eslint/utils`.
- [feat: add package.json exports for public packages](https://github.com/typescript-eslint/typescript-eslint/pull/6458): `@typescript-eslint/*` packages now use `exports` to prevent importing internal file paths.
- [feat: fork json schema types for better compat with ESLint rule validation #6963](https://github.com/typescript-eslint/typescript-eslint/pull/6963): `@typescript-eslint/utils` now exports a more strict version of `JSONSchema4` types, which are more strict in type checking rule options types

## Appreciation

We'd like to extend a sincere _thank you_ to everybody who pitched in to make typescript-eslint v6 possible.

- Ourselves on the maintenance team:
  - [Armano](https://github.com/armano2)
  - [Brad Zacher](https://github.com/bradzacher)
  - [James Henry](https://github.com/JamesHenry)
  - [Josh Goldberg](https://github.com/JoshuaKGoldberg)
  - [Joshua Chen](https://github.com/Josh-Cena)
- Community contributors whose PRs were merged into the 6.0.0 release:
  <!-- cspell:disable -->
  - [Bryan Mishkin](https://github.com/bmish)
  - [fisker Cheung](https://github.com/fisker)
  - [Juan García](https://github.com/juank1809)
  - [Kevin Ball](https://github.com/kball)
  - [Marek Dědič](https://github.com/marekdedic)
  - [Mateusz Burzyński](https://github.com/Andarist)
  <!-- cspell:enable -->

See the [v6.0.0 milestone](https://github.com/typescript-eslint/typescript-eslint/milestone/8) for the list of issues and associated merged pull requests.

## Supporting typescript-eslint

If you enjoyed this blog post and/or or use typescript-eslint, please consider [supporting us on Open Collective](https://opencollective.com/typescript-eslint).
We're a small volunteer team and could use your support to make the ESLint experience on TypeScript great.
Thanks! 💖<|MERGE_RESOLUTION|>--- conflicted
+++ resolved
@@ -329,19 +329,15 @@
 - `skip: boolean` - the inverse option of `only: boolean`. When `true` we will use your test framework's test skip functionality (`it.skip`) to mark the test as skipped. This is useful during development as it enables you to control which tests run without needing to comment blocks out.
 - Dependency version filtering. It's useful to test your rule against multiple versions of your dependencies to ensure it doesn't break on older versions. However in some cases certain tests will not work on older versions of some dependencies due to features that didn't exist until recently - for example a test might use newer syntax that didn't exist in an older version of TypeScript. Our rule tester includes options that allow you to declare the allowed version ranges for a test so that it is automatically skipped when necessary.
 
-For more information on the package, [see the `rule-tester` package documentation](/architecture/rule-tester).
+For more information on the package, [see the `rule-tester` package documentation](/packages/rule-tester).
 
 ### Other Developer-Facing Breaking Changes
 
-<<<<<<< HEAD
-=======
 :::caution Newer Information Available
 This section is now out of date, as we've released typescript-eslint v6! 🚀
 Please see [Announcing typescript-eslint v6 > Other Developer-Facing Breaking Changes](./2023-07-09-announcing-typescript-eslint-v6.md#other-developer-facing-breaking-changes) for the latest information.
 :::
 
-- [feat: remove semantically invalid properties from TSEnumDeclaration, TSInterfaceDeclaration and TSModuleDeclaration](https://github.com/typescript-eslint/typescript-eslint/pull/4863): Removes some properties from those AST node types that should generally not have existed to begin with.
->>>>>>> 3e18a319
 - [fix(utils): removed TRuleListener generic from the createRule](https://github.com/typescript-eslint/typescript-eslint/pull/5036): Makes `createRule`-created rules more portable in the type system.
 - [feat(utils): remove (ts-)eslint-scope types](https://github.com/typescript-eslint/typescript-eslint/pull/5256): Removes no-longer-useful `TSESLintScope` types from the `@typescript-eslint/utils` package. Use `@typescript-eslint/scope-manager` directly instead.
 - [fix: rename typeParameters to typeArguments where needed](https://github.com/typescript-eslint/typescript-eslint/pull/5384): corrects the names of AST properties that were called _parameters_ instead of _arguments_.
