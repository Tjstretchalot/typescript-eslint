{
  "name": "@typescript-eslint/eslint-plugin-tslint",
  "version": "5.59.0",
  "main": "dist/index.js",
  "typings": "src/index.ts",
  "description": "ESLint plugin that wraps a TSLint configuration and lints the whole source using TSLint",
  "files": [
    "dist",
    "package.json",
    "README.md",
    "LICENSE"
  ],
  "type": "commonjs",
  "exports": {
    ".": {
      "types": "./dist/index.d.ts",
      "default": "./dist/index.js"
    },
    "./package.json": "./package.json"
  },
  "engines": {
    "node": "^14.18.0 || ^16.0.0 || >=18.0.0"
  },
  "repository": {
    "type": "git",
    "url": "https://github.com/typescript-eslint/typescript-eslint.git",
    "directory": "packages/eslint-plugin-tslint"
  },
  "bugs": {
    "url": "https://github.com/typescript-eslint/typescript-eslint/issues"
  },
  "license": "MIT",
  "keywords": [
    "eslint",
    "eslintplugin",
    "eslint-plugin",
    "tslint"
  ],
  "scripts": {
    "build": "tsc -b tsconfig.build.json",
    "clean": "tsc -b tsconfig.build.json --clean",
    "postclean": "rimraf dist && rimraf coverage",
    "format": "prettier --write \"./**/*.{ts,mts,cts,tsx,js,mjs,cjs,jsx,json,md,css}\" --ignore-path ../../.prettierignore",
    "lint": "nx lint",
    "test": "jest --coverage",
    "typecheck": "tsc -p tsconfig.json --noEmit"
  },
  "dependencies": {
    "@typescript-eslint/utils": "5.59.0"
  },
  "peerDependencies": {
    "eslint": "^7.0.0 || ^8.0.0",
    "tslint": "^5.0.0 || ^6.0.0",
    "typescript": "*"
  },
  "devDependencies": {
    "@types/lodash": "*",
<<<<<<< HEAD
    "@typescript-eslint/parser": "5.58.0"
  },
  "funding": {
    "type": "opencollective",
    "url": "https://opencollective.com/typescript-eslint"
=======
    "@typescript-eslint/parser": "5.59.0"
>>>>>>> f1a0d78d
  }
}<|MERGE_RESOLUTION|>--- conflicted
+++ resolved
@@ -55,14 +55,10 @@
   },
   "devDependencies": {
     "@types/lodash": "*",
-<<<<<<< HEAD
-    "@typescript-eslint/parser": "5.58.0"
+    "@typescript-eslint/parser": "5.59.0"
   },
   "funding": {
     "type": "opencollective",
     "url": "https://opencollective.com/typescript-eslint"
-=======
-    "@typescript-eslint/parser": "5.59.0"
->>>>>>> f1a0d78d
   }
 }