--- conflicted
+++ resolved
@@ -55,14 +55,10 @@
   },
   "devDependencies": {
     "@types/lodash": "*",
-<<<<<<< HEAD
-    "@typescript-eslint/parser": "5.59.11"
+    "@typescript-eslint/parser": "5.60.0"
   },
   "funding": {
     "type": "opencollective",
     "url": "https://opencollective.com/typescript-eslint"
-=======
-    "@typescript-eslint/parser": "5.60.0"
->>>>>>> c09b1c02
   }
 }