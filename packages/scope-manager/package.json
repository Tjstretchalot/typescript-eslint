--- conflicted
+++ resolved
@@ -48,12 +48,8 @@
     "@typescript-eslint/visitor-keys": "5.59.11"
   },
   "devDependencies": {
-<<<<<<< HEAD
-    "@typescript-eslint/typescript-estree": "5.59.5",
-=======
     "@types/glob": "*",
     "@typescript-eslint/typescript-estree": "5.59.11",
->>>>>>> def09f88
     "glob": "*",
     "jest-specific-snapshot": "*",
     "make-dir": "*",
